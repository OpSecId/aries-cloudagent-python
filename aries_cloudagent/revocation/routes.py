"""Revocation registry admin routes."""

import logging

from asyncio import shield

from aiohttp import web
from aiohttp_apispec import (
    docs,
    match_info_schema,
    querystring_schema,
    request_schema,
    response_schema,
)

from marshmallow import fields, validate, validates_schema
from marshmallow.exceptions import ValidationError

from ..admin.request_context import AdminRequestContext
from ..indy.util import tails_path
from ..indy.issuer import IndyIssuerError
from ..ledger.error import LedgerError
from ..messaging.credential_definitions.util import CRED_DEF_SENT_RECORD_TYPE
from ..messaging.models.openapi import OpenAPISchema
from ..messaging.valid import (
    INDY_CRED_DEF_ID,
    INDY_CRED_REV_ID,
    INDY_REV_REG_ID,
    INDY_REV_REG_SIZE,
    UUID4,
    WHOLE_NUM,
)
from ..storage.base import BaseStorage
from ..storage.error import StorageError, StorageNotFoundError
from ..tails.base import BaseTailsServer

from .error import RevocationError, RevocationNotSupportedError
from .indy import IndyRevocation
from .manager import RevocationManager, RevocationManagerError
from .models.issuer_cred_rev_record import (
    IssuerCredRevRecord,
    IssuerCredRevRecordSchema,
)
from .models.issuer_rev_reg_record import IssuerRevRegRecord, IssuerRevRegRecordSchema

LOGGER = logging.getLogger(__name__)


class CredExIdMatchInfoSchema(OpenAPISchema):
    """Path parameters and validators for request taking credential exchange id."""

    cred_ex_id = fields.Str(
        description="Credential exchange identifier", required=True, **UUID4
    )


class RevRegCreateRequestSchema(OpenAPISchema):
    """Request schema for revocation registry creation request."""

    credential_definition_id = fields.Str(
        description="Credential definition identifier", **INDY_CRED_DEF_ID
    )
    max_cred_num = fields.Int(
        required=False,
        description="Revocation registry size",
        strict=True,
        **INDY_REV_REG_SIZE,
    )


class RevRegResultSchema(OpenAPISchema):
    """Result schema for revocation registry creation request."""

    result = IssuerRevRegRecordSchema()


class CredRevRecordQueryStringSchema(OpenAPISchema):
    """Parameters and validators for credential revocation record request."""

    @validates_schema
    def validate_fields(self, data, **kwargs):
        """Validate schema fields - must have (rr-id and cr-id) xor cx-id."""

        rev_reg_id = data.get("rev_reg_id")
        cred_rev_id = data.get("cred_rev_id")
        cred_ex_id = data.get("cred_ex_id")

        if not (
            (rev_reg_id and cred_rev_id and not cred_ex_id)
            or (cred_ex_id and not rev_reg_id and not cred_rev_id)
        ):
            raise ValidationError(
                "Request must have either rev_reg_id and cred_rev_id or cred_ex_id"
            )

    rev_reg_id = fields.Str(
        description="Revocation registry identifier",
        required=False,
        **INDY_REV_REG_ID,
    )
    cred_rev_id = fields.Str(
        description="Credential revocation identifier",
        required=False,
        **INDY_CRED_REV_ID,
    )
    cred_ex_id = fields.Str(
        description="Credential exchange identifier",
        required=False,
        **UUID4,
    )


class RevokeRequestSchema(CredRevRecordQueryStringSchema):
    """Parameters and validators for revocation request."""

    publish = fields.Boolean(
        description=(
            "(True) publish revocation to ledger immediately, or "
            "(default, False) mark it pending"
        ),
        required=False,
    )


class PublishRevocationsSchema(OpenAPISchema):
    """Request and result schema for revocation publication API call."""

    rrid2crid = fields.Dict(
        required=False,
        keys=fields.Str(example=INDY_REV_REG_ID["example"]),  # marshmallow 3.0 ignores
        values=fields.List(
            fields.Str(
                description="Credential revocation identifier", **INDY_CRED_REV_ID
            )
        ),
        description="Credential revocation ids by revocation registry id",
    )


class ClearPendingRevocationsRequestSchema(OpenAPISchema):
    """Request schema for clear pending revocations API call."""

    purge = fields.Dict(
        required=False,
        keys=fields.Str(example=INDY_REV_REG_ID["example"]),  # marshmallow 3.0 ignores
        values=fields.List(
            fields.Str(
                description="Credential revocation identifier", **INDY_CRED_REV_ID
            )
        ),
        description=(
            "Credential revocation ids by revocation registry id: omit for all, "
            "specify null or empty list for all pending per revocation registry"
        ),
    )


class CredRevRecordResultSchema(OpenAPISchema):
    """Result schema for credential revocation record request."""

    result = IssuerCredRevRecordSchema()


class RevRegIssuedResultSchema(OpenAPISchema):
    """Result schema for revocation registry credentials issued request."""

    result = fields.Int(
        description="Number of credentials issued against revocation registry",
        strict=True,
        **WHOLE_NUM,
    )


class RevRegsCreatedSchema(OpenAPISchema):
    """Result schema for request for revocation registries created."""

    rev_reg_ids = fields.List(
        fields.Str(description="Revocation registry identifiers", **INDY_REV_REG_ID)
    )


class RevRegUpdateTailsFileUriSchema(OpenAPISchema):
    """Request schema for updating tails file URI."""

    tails_public_uri = fields.Url(
        description="Public URI to the tails file",
        example=(
            "http://192.168.56.133:6543/revocation/registry/"
            f"{INDY_REV_REG_ID['example']}/tails-file"
        ),
        required=True,
    )


class RevRegsCreatedQueryStringSchema(OpenAPISchema):
    """Query string parameters and validators for rev regs created request."""

    cred_def_id = fields.Str(
        description="Credential definition identifier",
        required=False,
        **INDY_CRED_DEF_ID,
    )
    state = fields.Str(
        description="Revocation registry state",
        required=False,
        validate=validate.OneOf(
            [
                getattr(IssuerRevRegRecord, m)
                for m in vars(IssuerRevRegRecord)
                if m.startswith("STATE_")
            ]
        ),
    )


class SetRevRegStateQueryStringSchema(OpenAPISchema):
    """Query string parameters and validators for request to set rev reg state."""

    state = fields.Str(
        description="Revocation registry state to set",
        required=True,
        validate=validate.OneOf(
            [
                getattr(IssuerRevRegRecord, m)
                for m in vars(IssuerRevRegRecord)
                if m.startswith("STATE_")
            ]
        ),
    )


class RevRegIdMatchInfoSchema(OpenAPISchema):
    """Path parameters and validators for request taking rev reg id."""

    rev_reg_id = fields.Str(
        description="Revocation Registry identifier",
        required=True,
        **INDY_REV_REG_ID,
    )


class CredDefIdMatchInfoSchema(OpenAPISchema):
    """Path parameters and validators for request taking cred def id."""

    cred_def_id = fields.Str(
        description="Credential definition identifier",
        required=True,
        **INDY_CRED_DEF_ID,
    )


@docs(
    tags=["revocation"],
    summary="Revoke an issued credential",
)
@request_schema(RevokeRequestSchema())
async def revoke(request: web.BaseRequest):
    """
    Request handler for storing a credential request.

    Args:
        request: aiohttp request object

    Returns:
        The credential request details.

    """
<<<<<<< HEAD
    context = request["context"]
=======
    context: AdminRequestContext = request["context"]
    session = await context.session()
>>>>>>> 39066289

    body = await request.json()

    rev_reg_id = body.get("rev_reg_id")
    cred_rev_id = body.get("cred_rev_id")  # numeric str, which indy wants
    cred_ex_id = body.get("cred_ex_id")
    publish = body.get("publish")

    rev_manager = RevocationManager(session)
    try:
        if cred_ex_id:
            await rev_manager.revoke_credential_by_cred_ex_id(cred_ex_id, publish)
        else:
            await rev_manager.revoke_credential(rev_reg_id, cred_rev_id, publish)
    except (
        RevocationManagerError,
        RevocationError,
        StorageError,
        IndyIssuerError,
        LedgerError,
    ) as err:
        raise web.HTTPBadRequest(reason=err.roll_up) from err

    return web.json_response({})


@docs(tags=["revocation"], summary="Publish pending revocations to ledger")
@request_schema(PublishRevocationsSchema())
@response_schema(PublishRevocationsSchema(), 200)
async def publish_revocations(request: web.BaseRequest):
    """
    Request handler for publishing pending revocations to the ledger.

    Args:
        request: aiohttp request object

    Returns:
        Credential revocation ids published as revoked by revocation registry id.

    """
<<<<<<< HEAD
    context = request["context"]
=======
    context: AdminRequestContext = request["context"]
    session = await context.session()
>>>>>>> 39066289
    body = await request.json()
    rrid2crid = body.get("rrid2crid")

    rev_manager = RevocationManager(session)

    try:
        results = await rev_manager.publish_pending_revocations(rrid2crid)
    except (RevocationError, StorageError, IndyIssuerError, LedgerError) as err:
        raise web.HTTPBadRequest(reason=err.roll_up) from err
    return web.json_response({"rrid2crid": results})


@docs(tags=["revocation"], summary="Clear pending revocations")
@request_schema(ClearPendingRevocationsRequestSchema())
@response_schema(PublishRevocationsSchema(), 200)
async def clear_pending_revocations(request: web.BaseRequest):
    """
    Request handler for clearing pending revocations.

    Args:
        request: aiohttp request object

    Returns:
        Credential revocation ids still pending revocation by revocation registry id.

    """
<<<<<<< HEAD
    context = request["context"]
=======
    context: AdminRequestContext = request["context"]
    session = await context.session()
>>>>>>> 39066289
    body = await request.json()
    purge = body.get("purge")

    rev_manager = RevocationManager(session)

    try:
        results = await rev_manager.clear_pending_revocations(purge)
    except StorageError as err:
        raise web.HTTPBadRequest(reason=err.roll_up) from err
    return web.json_response({"rrid2crid": results})


@docs(tags=["revocation"], summary="Creates a new revocation registry")
@request_schema(RevRegCreateRequestSchema())
@response_schema(RevRegResultSchema(), 200)
async def create_rev_reg(request: web.BaseRequest):
    """
    Request handler to create a new revocation registry.

    Args:
        request: aiohttp request object

    Returns:
        The issuer revocation registry record

    """
<<<<<<< HEAD
    context = request["context"]
=======
    context: AdminRequestContext = request["context"]
    session = await context.session()
>>>>>>> 39066289

    body = await request.json()

    credential_definition_id = body.get("credential_definition_id")
    max_cred_num = body.get("max_cred_num")

    # check we published this cred def
    storage = session.inject(BaseStorage)

    found = await storage.search_records(
        type_filter=CRED_DEF_SENT_RECORD_TYPE,
        tag_query={"cred_def_id": credential_definition_id},
    ).fetch_all()
    if not found:
        raise web.HTTPNotFound(
            reason=f"Not issuer of credential definition id {credential_definition_id}"
        )

    try:
        revoc = IndyRevocation(session)
        issuer_rev_reg_rec = await revoc.init_issuer_registry(
            credential_definition_id,
            max_cred_num=max_cred_num,
        )
    except RevocationNotSupportedError as e:
        raise web.HTTPBadRequest(reason=e.message) from e
    await shield(issuer_rev_reg_rec.generate_registry(session))

    return web.json_response({"result": issuer_rev_reg_rec.serialize()})


@docs(
    tags=["revocation"],
    summary="Search for matching revocation registries that current agent created",
)
@querystring_schema(RevRegsCreatedQueryStringSchema())
@response_schema(RevRegsCreatedSchema(), 200)
async def rev_regs_created(request: web.BaseRequest):
    """
    Request handler to get revocation registries that current agent created.

    Args:
        request: aiohttp request object

    Returns:
        List of identifiers of matching revocation registries.

    """
<<<<<<< HEAD
    context = request["context"]
=======
    context: AdminRequestContext = request["context"]
    session = await context.session()
>>>>>>> 39066289

    search_tags = [
        tag for tag in vars(RevRegsCreatedQueryStringSchema)["_declared_fields"]
    ]
    tag_filter = {
        tag: request.query[tag] for tag in search_tags if tag in request.query
    }
    found = await IssuerRevRegRecord.query(session, tag_filter)

    return web.json_response({"rev_reg_ids": [record.revoc_reg_id for record in found]})


@docs(
    tags=["revocation"],
    summary="Get revocation registry by revocation registry id",
)
@match_info_schema(RevRegIdMatchInfoSchema())
@response_schema(RevRegResultSchema(), 200)
async def get_rev_reg(request: web.BaseRequest):
    """
    Request handler to get a revocation registry by rev reg id.

    Args:
        request: aiohttp request object

    Returns:
        The revocation registry

    """
<<<<<<< HEAD
    context = request["context"]
=======
    context: AdminRequestContext = request["context"]
    session = await context.session()
>>>>>>> 39066289

    rev_reg_id = request.match_info["rev_reg_id"]

    try:
        revoc = IndyRevocation(session)
        rev_reg = await revoc.get_issuer_rev_reg_record(rev_reg_id)
    except StorageNotFoundError as err:
        raise web.HTTPNotFound(reason=err.roll_up) from err

    return web.json_response({"result": rev_reg.serialize()})


@docs(
    tags=["revocation"],
    summary="Get number of credentials issued against revocation registry",
)
@match_info_schema(RevRegIdMatchInfoSchema())
@response_schema(RevRegIssuedResultSchema(), 200)
async def get_rev_reg_issued(request: web.BaseRequest):
    """
    Request handler to get number of credentials issued against revocation registry.

    Args:
        request: aiohttp request object

    Returns:
        Number of credentials issued against revocation registry

    """
<<<<<<< HEAD
    context = request["context"]
=======
    context: AdminRequestContext = request["context"]
    session = await context.session()
>>>>>>> 39066289

    rev_reg_id = request.match_info["rev_reg_id"]

    try:
        await IssuerRevRegRecord.retrieve_by_revoc_reg_id(session, rev_reg_id)
    except StorageNotFoundError as err:
        raise web.HTTPNotFound(reason=err.roll_up) from err

    return web.json_response(
        {
            "result": len(
                await IssuerCredRevRecord.query_by_ids(session, rev_reg_id=rev_reg_id)
            )
        }
    )


@docs(
    tags=["revocation"],
    summary="Get credential revocation status",
)
@querystring_schema(CredRevRecordQueryStringSchema())
@response_schema(CredRevRecordResultSchema(), 200)
async def get_cred_rev_record(request: web.BaseRequest):
    """
    Request handler to get credential revocation record.

    Args:
        request: aiohttp request object

    Returns:
        The issuer credential revocation record

    """
<<<<<<< HEAD
    context = request["context"]
=======
    context: AdminRequestContext = request["context"]
    session = await context.session()
>>>>>>> 39066289

    rev_reg_id = request.query.get("rev_reg_id")
    cred_rev_id = request.query.get("cred_rev_id")  # numeric string
    cred_ex_id = request.query.get("cred_ex_id")

    try:
        if rev_reg_id and cred_rev_id:
            rec = await IssuerCredRevRecord.retrieve_by_ids(
                session, rev_reg_id, cred_rev_id
            )
        else:
            rec = await IssuerCredRevRecord.retrieve_by_cred_ex_id(session, cred_ex_id)
    except StorageNotFoundError as err:
        raise web.HTTPNotFound(reason=err.roll_up) from err

    return web.json_response({"result": rec.serialize()})


@docs(
    tags=["revocation"],
    summary="Get current active revocation registry by credential definition id",
)
@match_info_schema(CredDefIdMatchInfoSchema())
@response_schema(RevRegResultSchema(), 200)
async def get_active_rev_reg(request: web.BaseRequest):
    """
    Request handler to get current active revocation registry by cred def id.

    Args:
        request: aiohttp request object

    Returns:
        The revocation registry identifier

    """
<<<<<<< HEAD
    context = request["context"]
=======
    context: AdminRequestContext = request["context"]
    session = await context.session()
>>>>>>> 39066289

    cred_def_id = request.match_info["cred_def_id"]

    try:
        revoc = IndyRevocation(session)
        rev_reg = await revoc.get_active_issuer_rev_reg_record(cred_def_id)
    except StorageNotFoundError as err:
        raise web.HTTPNotFound(reason=err.roll_up) from err

    return web.json_response({"result": rev_reg.serialize()})


@docs(
    tags=["revocation"],
    summary="Download tails file",
    produces="application/octet-stream",
    responses={200: {"description": "tails file"}},
)
@match_info_schema(RevRegIdMatchInfoSchema())
async def get_tails_file(request: web.BaseRequest) -> web.FileResponse:
    """
    Request handler to download tails file for revocation registry.

    Args:
        request: aiohttp request object

    Returns:
        The tails file in FileResponse

    """
<<<<<<< HEAD
    context = request["context"]
=======
    context: AdminRequestContext = request["context"]
    session = await context.session()
>>>>>>> 39066289

    rev_reg_id = request.match_info["rev_reg_id"]

    try:
        revoc = IndyRevocation(session)
        rev_reg = await revoc.get_issuer_rev_reg_record(rev_reg_id)
    except StorageNotFoundError as err:
        raise web.HTTPNotFound(reason=err.roll_up) from err

    return web.FileResponse(path=rev_reg.tails_local_path, status=200)


@docs(
    tags=["revocation"],
    summary="Upload local tails file to server",
)
@match_info_schema(RevRegIdMatchInfoSchema())
async def upload_tails_file(request: web.BaseRequest):
    """
    Request handler to upload local tails file for revocation registry.

    Args:
        request: aiohttp request object

    """
<<<<<<< HEAD
    context = request["context"]
=======
    context: AdminRequestContext = request["context"]
>>>>>>> 39066289

    rev_reg_id = request.match_info["rev_reg_id"]

    tails_server = context.inject(BaseTailsServer, required=False)
    if not tails_server:
        raise web.HTTPForbidden(reason="No tails server configured")

    loc_tails_path = tails_path(rev_reg_id)
    if not loc_tails_path:
        raise web.HTTPNotFound(reason=f"No local tails file for rev reg {rev_reg_id}")
    (upload_success, reason) = await tails_server.upload_tails_file(
        context,
        rev_reg_id,
        loc_tails_path,
        interval=0.8,
        backoff=-0.5,
        max_attempts=16,
    )
    if not upload_success:
        raise web.HTTPInternalServerError(reason=reason)

    return web.json_response()


@docs(
    tags=["revocation"],
    summary="Send revocation registry definition to ledger",
)
@match_info_schema(RevRegIdMatchInfoSchema())
@response_schema(RevRegResultSchema(), 200)
async def send_rev_reg_def(request: web.BaseRequest):
    """
    Request handler to send revocation registry definition by reg reg id to ledger.

    Args:
        request: aiohttp request object

    Returns:
        The issuer revocation registry record

    """
<<<<<<< HEAD
    context = request["context"]
=======
    context: AdminRequestContext = request["context"]
    session = await context.session()
>>>>>>> 39066289
    rev_reg_id = request.match_info["rev_reg_id"]

    try:
        revoc = IndyRevocation(session)
        rev_reg = await revoc.get_issuer_rev_reg_record(rev_reg_id)

        await rev_reg.send_def(session)
        LOGGER.debug("published rev reg definition: %s", rev_reg_id)
    except StorageNotFoundError as err:
        raise web.HTTPNotFound(reason=err.roll_up) from err
    except RevocationError as err:
        raise web.HTTPBadRequest(reason=err.roll_up) from err

    return web.json_response({"result": rev_reg.serialize()})


@docs(
    tags=["revocation"],
    summary="Send revocation registry entry to ledger",
)
@match_info_schema(RevRegIdMatchInfoSchema())
@response_schema(RevRegResultSchema(), 200)
async def send_rev_reg_entry(request: web.BaseRequest):
    """
    Request handler to send rev reg entry by registry id to ledger.

    Args:
        request: aiohttp request object

    Returns:
        The revocation registry record

    """
<<<<<<< HEAD
    context = request["context"]
=======
    context: AdminRequestContext = request["context"]
    session = await context.session()
>>>>>>> 39066289
    rev_reg_id = request.match_info["rev_reg_id"]

    try:
        revoc = IndyRevocation(session)
        rev_reg = await revoc.get_issuer_rev_reg_record(rev_reg_id)
        await rev_reg.send_entry(session)
        LOGGER.debug("published registry entry: %s", rev_reg_id)

    except StorageNotFoundError as err:
        raise web.HTTPNotFound(reason=err.roll_up) from err

    except RevocationError as err:
        raise web.HTTPBadRequest(reason=err.roll_up) from err

    return web.json_response({"result": rev_reg.serialize()})


@docs(
    tags=["revocation"],
    summary="Update revocation registry with new public URI to its tails file",
)
@match_info_schema(RevRegIdMatchInfoSchema())
@request_schema(RevRegUpdateTailsFileUriSchema())
@response_schema(RevRegResultSchema(), 200)
async def update_rev_reg(request: web.BaseRequest):
    """
    Request handler to update a rev reg's public tails URI by registry id.

    Args:
        request: aiohttp request object

    Returns:
        The revocation registry record

    """
<<<<<<< HEAD
    context = request["context"]
=======
    context: AdminRequestContext = request["context"]
    session = await context.session()
>>>>>>> 39066289

    body = await request.json()
    tails_public_uri = body.get("tails_public_uri")

    rev_reg_id = request.match_info["rev_reg_id"]

    try:
        revoc = IndyRevocation(session)
        rev_reg = await revoc.get_issuer_rev_reg_record(rev_reg_id)
        await rev_reg.set_tails_file_public_uri(session, tails_public_uri)

    except StorageNotFoundError as err:
        raise web.HTTPNotFound(reason=err.roll_up) from err
    except RevocationError as err:
        raise web.HTTPBadRequest(reason=err.roll_up) from err

    return web.json_response({"result": rev_reg.serialize()})


@docs(tags=["revocation"], summary="Set revocation registry state manually")
@match_info_schema(RevRegIdMatchInfoSchema())
@querystring_schema(SetRevRegStateQueryStringSchema())
@response_schema(RevRegResultSchema(), 200)
async def set_rev_reg_state(request: web.BaseRequest):
    """
    Request handler to set a revocation registry state manually.

    Args:
        request: aiohttp request object

    Returns:
        The revocation registry record, updated

    """
<<<<<<< HEAD
    context = request["context"]
=======
    context: AdminRequestContext = request["context"]
    session = await context.session()
>>>>>>> 39066289
    rev_reg_id = request.match_info["rev_reg_id"]
    state = request.query.get("state")

    try:
        revoc = IndyRevocation(session)
        rev_reg = await revoc.get_issuer_rev_reg_record(rev_reg_id)
        await rev_reg.set_state(session, state)

        LOGGER.debug("set registry %s state: %s", rev_reg_id, state)

    except StorageNotFoundError as err:
        raise web.HTTPNotFound(reason=err.roll_up) from err

    return web.json_response({"result": rev_reg.serialize()})


async def register(app: web.Application):
    """Register routes."""
    app.add_routes(
        [
            web.post("/revocation/revoke", revoke),
            web.post("/revocation/publish-revocations", publish_revocations),
            web.post(
                "/revocation/clear-pending-revocations",
                clear_pending_revocations,
            ),
            web.get(
                "/revocation/credential-record", get_cred_rev_record, allow_head=False
            ),
            web.get(
                "/revocation/registries/created",
                rev_regs_created,
                allow_head=False,
            ),
            web.get("/revocation/registry/{rev_reg_id}", get_rev_reg, allow_head=False),
            web.get(
                "/revocation/active-registry/{cred_def_id}",
                get_active_rev_reg,
                allow_head=False,
            ),
            web.get(
                "/revocation/registry/{rev_reg_id}/issued",
                get_rev_reg_issued,
                allow_head=False,
            ),
            web.post("/revocation/create-registry", create_rev_reg),
            web.post("/revocation/registry/{rev_reg_id}/definition", send_rev_reg_def),
            web.post("/revocation/registry/{rev_reg_id}/entry", send_rev_reg_entry),
            web.patch("/revocation/registry/{rev_reg_id}", update_rev_reg),
            web.put("/revocation/registry/{rev_reg_id}/tails-file", upload_tails_file),
            web.get(
                "/revocation/registry/{rev_reg_id}/tails-file",
                get_tails_file,
                allow_head=False,
            ),
            web.patch(
                "/revocation/registry/{rev_reg_id}/set-state",
                set_rev_reg_state,
            ),
        ]
    )


def post_process_routes(app: web.Application):
    """Amend swagger API."""

    # Add top-level tags description
    if "tags" not in app._state["swagger_dict"]:
        app._state["swagger_dict"]["tags"] = []
    app._state["swagger_dict"]["tags"].append(
        {
            "name": "revocation",
            "description": "Revocation registry management",
            "externalDocs": {
                "description": "Overview",
                "url": (
                    "https://github.com/hyperledger/indy-hipe/tree/"
                    "master/text/0011-cred-revocation"
                ),
            },
        }
    )

    # aio_http-apispec polite API only works on schema for JSON objects, not files yet
    methods = app._state["swagger_dict"]["paths"].get(
        "/revocation/registry/{rev_reg_id}/tails-file"
    )
    if methods:
        methods["get"]["responses"]["200"]["schema"] = {
            "type": "string",
            "format": "binary",
        }<|MERGE_RESOLUTION|>--- conflicted
+++ resolved
@@ -265,12 +265,8 @@
         The credential request details.
 
     """
-<<<<<<< HEAD
-    context = request["context"]
-=======
-    context: AdminRequestContext = request["context"]
-    session = await context.session()
->>>>>>> 39066289
+    context: AdminRequestContext = request["context"]
+    session = await context.session()
 
     body = await request.json()
 
@@ -311,12 +307,8 @@
         Credential revocation ids published as revoked by revocation registry id.
 
     """
-<<<<<<< HEAD
-    context = request["context"]
-=======
-    context: AdminRequestContext = request["context"]
-    session = await context.session()
->>>>>>> 39066289
+    context: AdminRequestContext = request["context"]
+    session = await context.session()
     body = await request.json()
     rrid2crid = body.get("rrid2crid")
 
@@ -343,12 +335,8 @@
         Credential revocation ids still pending revocation by revocation registry id.
 
     """
-<<<<<<< HEAD
-    context = request["context"]
-=======
-    context: AdminRequestContext = request["context"]
-    session = await context.session()
->>>>>>> 39066289
+    context: AdminRequestContext = request["context"]
+    session = await context.session()
     body = await request.json()
     purge = body.get("purge")
 
@@ -375,12 +363,8 @@
         The issuer revocation registry record
 
     """
-<<<<<<< HEAD
-    context = request["context"]
-=======
-    context: AdminRequestContext = request["context"]
-    session = await context.session()
->>>>>>> 39066289
+    context: AdminRequestContext = request["context"]
+    session = await context.session()
 
     body = await request.json()
 
@@ -429,12 +413,8 @@
         List of identifiers of matching revocation registries.
 
     """
-<<<<<<< HEAD
-    context = request["context"]
-=======
-    context: AdminRequestContext = request["context"]
-    session = await context.session()
->>>>>>> 39066289
+    context: AdminRequestContext = request["context"]
+    session = await context.session()
 
     search_tags = [
         tag for tag in vars(RevRegsCreatedQueryStringSchema)["_declared_fields"]
@@ -464,12 +444,8 @@
         The revocation registry
 
     """
-<<<<<<< HEAD
-    context = request["context"]
-=======
-    context: AdminRequestContext = request["context"]
-    session = await context.session()
->>>>>>> 39066289
+    context: AdminRequestContext = request["context"]
+    session = await context.session()
 
     rev_reg_id = request.match_info["rev_reg_id"]
 
@@ -499,12 +475,8 @@
         Number of credentials issued against revocation registry
 
     """
-<<<<<<< HEAD
-    context = request["context"]
-=======
-    context: AdminRequestContext = request["context"]
-    session = await context.session()
->>>>>>> 39066289
+    context: AdminRequestContext = request["context"]
+    session = await context.session()
 
     rev_reg_id = request.match_info["rev_reg_id"]
 
@@ -539,12 +511,8 @@
         The issuer credential revocation record
 
     """
-<<<<<<< HEAD
-    context = request["context"]
-=======
-    context: AdminRequestContext = request["context"]
-    session = await context.session()
->>>>>>> 39066289
+    context: AdminRequestContext = request["context"]
+    session = await context.session()
 
     rev_reg_id = request.query.get("rev_reg_id")
     cred_rev_id = request.query.get("cred_rev_id")  # numeric string
@@ -580,12 +548,8 @@
         The revocation registry identifier
 
     """
-<<<<<<< HEAD
-    context = request["context"]
-=======
-    context: AdminRequestContext = request["context"]
-    session = await context.session()
->>>>>>> 39066289
+    context: AdminRequestContext = request["context"]
+    session = await context.session()
 
     cred_def_id = request.match_info["cred_def_id"]
 
@@ -616,12 +580,8 @@
         The tails file in FileResponse
 
     """
-<<<<<<< HEAD
-    context = request["context"]
-=======
-    context: AdminRequestContext = request["context"]
-    session = await context.session()
->>>>>>> 39066289
+    context: AdminRequestContext = request["context"]
+    session = await context.session()
 
     rev_reg_id = request.match_info["rev_reg_id"]
 
@@ -647,11 +607,7 @@
         request: aiohttp request object
 
     """
-<<<<<<< HEAD
-    context = request["context"]
-=======
-    context: AdminRequestContext = request["context"]
->>>>>>> 39066289
+    context: AdminRequestContext = request["context"]
 
     rev_reg_id = request.match_info["rev_reg_id"]
 
@@ -693,12 +649,8 @@
         The issuer revocation registry record
 
     """
-<<<<<<< HEAD
-    context = request["context"]
-=======
-    context: AdminRequestContext = request["context"]
-    session = await context.session()
->>>>>>> 39066289
+    context: AdminRequestContext = request["context"]
+    session = await context.session()
     rev_reg_id = request.match_info["rev_reg_id"]
 
     try:
@@ -732,12 +684,8 @@
         The revocation registry record
 
     """
-<<<<<<< HEAD
-    context = request["context"]
-=======
-    context: AdminRequestContext = request["context"]
-    session = await context.session()
->>>>>>> 39066289
+    context: AdminRequestContext = request["context"]
+    session = await context.session()
     rev_reg_id = request.match_info["rev_reg_id"]
 
     try:
@@ -773,12 +721,8 @@
         The revocation registry record
 
     """
-<<<<<<< HEAD
-    context = request["context"]
-=======
-    context: AdminRequestContext = request["context"]
-    session = await context.session()
->>>>>>> 39066289
+    context: AdminRequestContext = request["context"]
+    session = await context.session()
 
     body = await request.json()
     tails_public_uri = body.get("tails_public_uri")
@@ -813,12 +757,8 @@
         The revocation registry record, updated
 
     """
-<<<<<<< HEAD
-    context = request["context"]
-=======
-    context: AdminRequestContext = request["context"]
-    session = await context.session()
->>>>>>> 39066289
+    context: AdminRequestContext = request["context"]
+    session = await context.session()
     rev_reg_id = request.match_info["rev_reg_id"]
     state = request.query.get("state")
 
