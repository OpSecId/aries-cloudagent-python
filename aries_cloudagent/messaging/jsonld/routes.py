"""jsonld admin routes."""

from aiohttp import web
from aiohttp_apispec import docs, request_schema, response_schema

from marshmallow import fields, Schema

from ...admin.request_context import AdminRequestContext

from ..models.openapi import OpenAPISchema
from ...config.base import InjectionError
from ...wallet.error import WalletError
from ...resolver.did_resolver import DIDResolver
from ...resolver.base import ResolverError
from .error import MissingVerificationMethodError, BaseJSONLDMessagingError
from .credential import sign_credential, verify_credential


class SignRequestSchema(OpenAPISchema):
    """Request schema for signing a jsonld doc."""

<<<<<<< HEAD
    verkey = fields.Str(required=True, description="verkey to use for signing")
    doc = fields.Nested(
        Schema.from_dict(
            {
                "credential": fields.Dict(
                    required=True,
                    description="credential to sign",
                ),
                "options": fields.Nested(
                    Schema.from_dict(
                        {
                            "creator": fields.Str(required=False),
                            "verificationMethod": fields.Str(required=False),
                            "proofPurpose": fields.Str(required=False),
                        }
                    ),
                    required=True,
                ),
            }
        ),
        required=True,
    )
=======
    verkey = fields.Str(required=True, description="Verkey to use for signing")
    doc = fields.Dict(required=True, description="JSON-LD document to sign")
>>>>>>> c0441e4c


class SignResponseSchema(OpenAPISchema):
    """Response schema for a signed jsonld doc."""

    signed_doc = fields.Dict(description="Signed document", required=False)
    error = fields.Str(description="Error text", required=False)


@docs(tags=["jsonld"], summary="Sign a JSON-LD structure and return it")
@request_schema(SignRequestSchema())
@response_schema(SignResponseSchema(), 200, description="")
async def sign(request: web.BaseRequest):
    """
    Request handler for signing a jsonld doc.

    Args:
        request: aiohttp request object

    """
    response = {}
    body = await request.json()
    doc = body.get("doc")
    try:
        context: AdminRequestContext = request["context"]
        async with context.session() as session:
            doc_with_proof = await sign_credential(
                session, doc.get("credential"), doc.get("options"), body.get("verkey")
            )
            response["signed_doc"] = doc_with_proof
    except (BaseJSONLDMessagingError) as err:
        response["error"] = str(err)
    except (WalletError, InjectionError):
        raise web.HTTPForbidden(reason="No wallet available")
    return web.json_response(response)


class VerifyRequestSchema(OpenAPISchema):
    """Request schema for signing a jsonld doc."""

<<<<<<< HEAD
    verkey = fields.Str(
        required=False, description="verkey to use for doc verification"
    )
    doc = fields.Nested(
        Schema.from_dict(
            {
                "credential": fields.Dict(
                    required=True,
                    description="credential to verify",
                ),
                "options": fields.Nested(
                    Schema.from_dict(
                        {
                            "creator": fields.Str(required=False),
                            "verificationMethod": fields.Str(required=False),
                            "proofPurpose": fields.Str(required=False),
                        }
                    ),
                    required=True,
                ),
            }
        ),
        required=True,
    )
=======
    verkey = fields.Str(required=True, description="Verkey to use for doc verification")
    doc = fields.Dict(required=True, description="JSON-LD doc to verify")
>>>>>>> c0441e4c


class VerifyResponseSchema(OpenAPISchema):
    """Response schema for verification result."""

    valid = fields.Bool(required=True)
    error = fields.Str(description="Error text", required=False)


@docs(tags=["jsonld"], summary="Verify a JSON-LD structure.")
@request_schema(VerifyRequestSchema())
@response_schema(VerifyResponseSchema(), 200, description="")
async def verify(request: web.BaseRequest):
    """
    Request handler for signing a jsonld doc.

    Args:
        request: aiohttp request object

    """
    response = {"valid": False}
    try:
        context: AdminRequestContext = request["context"]
        profile = context.profile
        body = await request.json()
        verkey = body.get("verkey")
        doc = body.get("doc")
        async with context.session() as session:
            if verkey is None:
                resolver = session.inject(DIDResolver)
                ver_meth_expanded = await resolver.dereference(
                    profile, doc["proof"]["verificationMethod"]
                )
                if ver_meth_expanded is None:
                    raise MissingVerificationMethodError(
                        f"Verification method "
                        f"{doc['proof']['verificationMethod']} not found."
                    )
                verkey = ver_meth_expanded.material
            valid = await verify_credential(session, doc, verkey)
        response["valid"] = valid
    except (
        BaseJSONLDMessagingError,
        ResolverError,
    ) as e:
        response["error"] = str(e)
    except (WalletError, InjectionError):
        raise web.HTTPForbidden(reason="No wallet available")
    return web.json_response(response)


async def register(app: web.Application):
    """Register routes."""

<<<<<<< HEAD
    app.add_routes([web.post("/jsonld/sign", sign), web.post("/jsonld/verify", verify)])
=======
    app.add_routes([web.post("/jsonld/sign", sign)])
    app.add_routes([web.post("/jsonld/verify", verify)])
>>>>>>> c0441e4c


def post_process_routes(app: web.Application):
    """Amend swagger API."""
<<<<<<< HEAD
=======

>>>>>>> c0441e4c
    # Add top-level tags description
    if "tags" not in app._state["swagger_dict"]:
        app._state["swagger_dict"]["tags"] = []
    app._state["swagger_dict"]["tags"].append(
        {
<<<<<<< HEAD
            "name": "json-ld sign/verify",
            "description": "sign and verify json-ld data.",
            "externalDocs": {"description": "Specification"},  # , "url": SPEC_URI},
=======
            "name": "jsonld",
            "description": "JSON-LD message operations",
            "externalDocs": {
                "description": "Specification",
                "url": "https://tools.ietf.org/html/rfc7515",
            },
>>>>>>> c0441e4c
        }
    )<|MERGE_RESOLUTION|>--- conflicted
+++ resolved
@@ -19,7 +19,6 @@
 class SignRequestSchema(OpenAPISchema):
     """Request schema for signing a jsonld doc."""
 
-<<<<<<< HEAD
     verkey = fields.Str(required=True, description="verkey to use for signing")
     doc = fields.Nested(
         Schema.from_dict(
@@ -42,10 +41,6 @@
         ),
         required=True,
     )
-=======
-    verkey = fields.Str(required=True, description="Verkey to use for signing")
-    doc = fields.Dict(required=True, description="JSON-LD document to sign")
->>>>>>> c0441e4c
 
 
 class SignResponseSchema(OpenAPISchema):
@@ -86,7 +81,6 @@
 class VerifyRequestSchema(OpenAPISchema):
     """Request schema for signing a jsonld doc."""
 
-<<<<<<< HEAD
     verkey = fields.Str(
         required=False, description="verkey to use for doc verification"
     )
@@ -111,10 +105,6 @@
         ),
         required=True,
     )
-=======
-    verkey = fields.Str(required=True, description="Verkey to use for doc verification")
-    doc = fields.Dict(required=True, description="JSON-LD doc to verify")
->>>>>>> c0441e4c
 
 
 class VerifyResponseSchema(OpenAPISchema):
@@ -169,36 +159,21 @@
 async def register(app: web.Application):
     """Register routes."""
 
-<<<<<<< HEAD
     app.add_routes([web.post("/jsonld/sign", sign), web.post("/jsonld/verify", verify)])
-=======
-    app.add_routes([web.post("/jsonld/sign", sign)])
-    app.add_routes([web.post("/jsonld/verify", verify)])
->>>>>>> c0441e4c
 
 
 def post_process_routes(app: web.Application):
     """Amend swagger API."""
-<<<<<<< HEAD
-=======
-
->>>>>>> c0441e4c
     # Add top-level tags description
     if "tags" not in app._state["swagger_dict"]:
         app._state["swagger_dict"]["tags"] = []
     app._state["swagger_dict"]["tags"].append(
         {
-<<<<<<< HEAD
-            "name": "json-ld sign/verify",
+            "name": "jsonld  sign/verify",
             "description": "sign and verify json-ld data.",
-            "externalDocs": {"description": "Specification"},  # , "url": SPEC_URI},
-=======
-            "name": "jsonld",
-            "description": "JSON-LD message operations",
             "externalDocs": {
                 "description": "Specification",
                 "url": "https://tools.ietf.org/html/rfc7515",
             },
->>>>>>> c0441e4c
         }
     )