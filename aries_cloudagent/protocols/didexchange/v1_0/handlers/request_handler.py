--- conflicted
+++ resolved
@@ -32,7 +32,6 @@
             mediation_metadata = {}
         try:
             await mgr.receive_request(
-<<<<<<< HEAD
                 request=context.message,
                 recipient_did=context.message_receipt.recipient_did,
                 recipient_verkey=(
@@ -40,11 +39,7 @@
                     if context.message_receipt.recipient_did_public
                     else context.message_receipt.recipient_verkey
                 ),
-=======
-                context.message,
-                context.message_receipt,
                 mediation_id=mediation_metadata.get("id"),
->>>>>>> b46280b5
             )
         except DIDXManagerError as e:
             self._logger.exception("Error receiving RFC 23 connection request")
