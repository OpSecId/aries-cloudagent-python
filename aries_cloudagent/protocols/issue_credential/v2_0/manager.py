--- conflicted
+++ resolved
@@ -210,20 +210,10 @@
 
         """
 
-<<<<<<< HEAD
-        cred_proposal_message = V20CredProposal.deserialize(
-            cred_ex_record.cred_proposal
-=======
-        async def _create(cred_def_id):  # may change for DIF
-            issuer = self._profile.inject(IndyIssuer)
-            offer_json = await issuer.create_credential_offer(cred_def_id)
-            return json.loads(offer_json)
-
         cred_proposal_message = (
             counter_proposal
             if counter_proposal
             else V20CredProposal.deserialize(cred_ex_record.cred_proposal)
->>>>>>> 55125669
         )
         cred_proposal_message.assign_trace_decorator(
             self._profile.settings, cred_ex_record.trace
