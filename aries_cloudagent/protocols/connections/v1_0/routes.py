--- conflicted
+++ resolved
@@ -78,17 +78,13 @@
         """Bypass middleware field validation: marshmallow has no data yet."""
 
 
-<<<<<<< HEAD
-class CreateInvitationRequestSchema(OpenAPISchema):
-=======
 MEDIATION_ID_SCHEMA = {
     "validate": UUIDFour(),
     "example": UUIDFour.EXAMPLE,
 }
 
 
-class InvitationConnectionTargetRequestSchema(OpenAPISchema):
->>>>>>> 026e3961
+class CreateInvitationRequestSchema(OpenAPISchema):
     """Request schema for invitation connection target."""
 
     recipient_keys = fields.List(
@@ -106,17 +102,15 @@
         required=False,
         description="List of routing keys",
     )
-<<<<<<< HEAD
     metadata = fields.Dict(
         description="Optional metadata to attach to the connection created with "
         "the invitation",
         required=False,
-=======
+    )
     mediation_id = fields.Str(
         required=False,
         description="Identifier for active mediation record to be used",
         **MEDIATION_ID_SCHEMA
->>>>>>> 026e3961
     )
 
 
@@ -451,11 +445,8 @@
     recipient_keys = body.get("recipient_keys")
     service_endpoint = body.get("service_endpoint")
     routing_keys = body.get("routing_keys")
-<<<<<<< HEAD
     metadata = body.get("metadata")
-=======
     mediation_id = body.get("mediation_id")
->>>>>>> 026e3961
 
     if public and not context.settings.get("public_invites"):
         raise web.HTTPForbidden(
@@ -474,11 +465,8 @@
             recipient_keys=recipient_keys,
             my_endpoint=service_endpoint,
             routing_keys=routing_keys,
-<<<<<<< HEAD
             metadata=metadata,
-=======
             mediation_id=mediation_id,
->>>>>>> 026e3961
         )
 
         result = {
