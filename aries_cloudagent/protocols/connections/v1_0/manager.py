"""Classes to manage connections."""

import logging
from typing import Coroutine, Sequence, Tuple

from aries_cloudagent.protocols.coordinate_mediation.v1_0.manager import (
    MediationManager,
)


from ....cache.base import BaseCache
from ....config.base import InjectionError
from ....connections.models.conn_record import ConnRecord
from ....connections.models.connection_target import ConnectionTarget
from ....connections.models.diddoc import DIDDoc, PublicKey, PublicKeyType, Service
from ....core.error import BaseError
from ....core.profile import ProfileSession
from ....ledger.base import BaseLedger
from ....messaging.responder import BaseResponder
from ....protocols.routing.v1_0.manager import RoutingManager
from ....storage.base import BaseStorage
from ....storage.error import StorageError, StorageNotFoundError
from ....storage.record import StorageRecord
from ....transport.inbound.receipt import MessageReceipt
from ....wallet.base import BaseWallet, DIDInfo
from ....wallet.crypto import create_keypair, seed_to_did
from ....wallet.error import WalletNotFoundError
from ....wallet.util import bytes_to_b58, did_key_to_naked
from ....multitenant.manager import MultitenantManager
from ...coordinate_mediation.v1_0.models.mediation_record import MediationRecord
from .messages.connection_invitation import ConnectionInvitation
from .messages.connection_request import ConnectionRequest
from .messages.connection_response import ConnectionResponse
from .messages.problem_report import ProblemReportReason
from .models.connection_detail import ConnectionDetail


class ConnectionManagerError(BaseError):
    """Connection error."""


class ConnectionManager:
    """Class for managing connections."""

    RECORD_TYPE_DID_DOC = "did_doc"
    RECORD_TYPE_DID_KEY = "did_key"

    def __init__(self, session: ProfileSession):
        """
        Initialize a ConnectionManager.

        Args:
            session: The profile session for this connection manager
        """
        self._session = session
        self._logger = logging.getLogger(__name__)

    @property
    def session(self) -> ProfileSession:
        """
        Accessor for the current profile session.

        Returns:
            The profile session for this connection manager

        """
        return self._session

    async def mediation_record_if_id(self, mediation_id: str = None):
        """Validate mediation and return record.

        If mediation_id is not None,
        validate medation record state and return record
        else, return None
        """
        mediation_record = None
        if mediation_id:
            mediation_record = await MediationRecord.retrieve_by_id(
                self._session, mediation_id
            )
        if mediation_record:
            if mediation_record.state != MediationRecord.STATE_GRANTED:
                raise ConnectionManagerError(
                    "Mediation is not granted for mediation identified by "
                    f"{mediation_record.mediation_id}"
                )
        return mediation_record

    async def create_invitation(
        self,
        my_label: str = None,
        my_endpoint: str = None,
        auto_accept: bool = None,
        public: bool = False,
        multi_use: bool = False,
        alias: str = None,
        routing_keys: Sequence[str] = None,
        recipient_keys: Sequence[str] = None,
        metadata: dict = None,
        mediation_id: str = None,
    ) -> Tuple[ConnRecord, ConnectionInvitation]:
        """
        Generate new connection invitation.

        This interaction represents an out-of-band communication channel. In the future
        and in practice, these sort of invitations will be received over any number of
        channels such as SMS, Email, QR Code, NFC, etc.

        Structure of an invite message:

        ::

            {
                "@type": "https://didcomm.org/connections/1.0/invitation",
                "label": "Alice",
                "did": "did:sov:QmWbsNYhMrjHiqZDTUTEJs"
            }

        Or, in the case of a peer DID:

        ::

            {
                "@type": "https://didcomm.org/connections/1.0/invitation",
                "label": "Alice",
                "did": "did:peer:oiSqsNYhMrjHiqZDTUthsw",
                "recipient_keys": ["8HH5gYEeNc3z7PYXmd54d4x6qAfCNrqQqEB3nS7Zfu7K"],
                "service_endpoint": "https://example.com/endpoint"
                "routing_keys": ["9EH5gYEeNc3z7PYXmd53d5x6qAfCNrqQqEB4nS7Zfu6K"],
            }

        Args:
            my_label: label for this connection
            my_endpoint: endpoint where other party can reach me
            auto_accept: auto-accept a corresponding connection request
                (None to use config)
            public: set to create an invitation from the public DID
            multi_use: set to True to create an invitation for multiple use
            alias: optional alias to apply to connection for later use

        Returns:
            A tuple of the new `ConnRecord` and `ConnectionInvitation` instances

        """
        mediation_mgr = MediationManager(self._session)
        keylist_updates = None

        if not my_label:
            my_label = self._session.settings.get("default_label")
        wallet = self._session.inject(BaseWallet)
        if public:
            if not self._session.settings.get("public_invites"):
                raise ConnectionManagerError("Public invitations are not enabled")

            public_did = await wallet.get_public_did()
            if not public_did:
                raise ConnectionManagerError(
                    "Cannot create public invitation with no public DID"
                )

            if multi_use:
                raise ConnectionManagerError(
                    "Cannot use public and multi_use at the same time"
                )

            if metadata:
                raise ConnectionManagerError(
                    "Cannot use public and set metadata at the same time"
                )

            # FIXME - allow ledger instance to format public DID with prefix?
            invitation = ConnectionInvitation(
                label=my_label, did=f"did:sov:{public_did.did}"
            )
            return None, invitation

        invitation_mode = ConnRecord.INVITATION_MODE_ONCE
        if multi_use:
            invitation_mode = ConnRecord.INVITATION_MODE_MULTI

        if recipient_keys:
            # TODO: check that recipient keys are in wallet
            invitation_key = recipient_keys[0]  # TODO first key appropriate?
        else:
            # Create and store new invitation key
            invitation_signing_key = await wallet.create_signing_key()
            invitation_key = invitation_signing_key.verkey
            recipient_keys = [invitation_key]
            keylist_updates = await mediation_mgr.add_key(
                invitation_key, keylist_updates
            )

        if not my_endpoint:
            my_endpoint = self._session.settings.get("default_endpoint")

        accept = (
            ConnRecord.ACCEPT_AUTO
            if (
                auto_accept
                or (
                    auto_accept is None
                    and self._session.settings.get("debug.auto_accept_requests")
                )
            )
            else ConnRecord.ACCEPT_MANUAL
        )

        # Create connection record
        connection = ConnRecord(
            invitation_key=invitation_key,  # TODO: determine correct key to use
            their_role=ConnRecord.Role.REQUESTER.rfc160,
            state=ConnRecord.State.INVITATION.rfc160,
            accept=accept,
            invitation_mode=invitation_mode,
            alias=alias,
        )

        await connection.save(self._session, reason="Created new invitation")

        mediation_record = await self.mediation_record_if_id(mediation_id)
        if mediation_record:
            routing_keys = mediation_record.routing_keys
            my_endpoint = mediation_record.endpoint

            # Save that this invitation was created with mediation
            await connection.metadata_set(
                self._session, "mediation", {"id": mediation_id}
            )

            if keylist_updates and self._session.settings.get(
                "mediation.auto_send_keylist_update_in_create_invitation"
            ):
                responder = self._session.inject(BaseResponder, required=False)
                await responder.send(
                    keylist_updates, connection_id=mediation_record.connection_id
                )

        # Create connection invitation message
        # Note: Need to split this into two stages to support inbound routing of invites
        # Would want to reuse create_did_document and convert the result
        invitation = ConnectionInvitation(
            label=my_label,
            recipient_keys=recipient_keys,
            routing_keys=routing_keys,
            endpoint=my_endpoint,
        )
        await connection.attach_invitation(self._session, invitation)

        if metadata:
            for key, value in metadata.items():
                await connection.metadata_set(self._session, key, value)

        # Multitenancy: add routing for key to handle inbound messages using relay
        multitenant_enabled = self._session.settings.get("multitenant.enabled")
        wallet_id = self._session.settings.get("wallet.id")
        if multitenant_enabled and wallet_id:
            multitenant_mgr = self._session.inject(MultitenantManager)
            await multitenant_mgr.add_wallet_route(
                wallet_id=wallet_id,
                recipient_key=invitation_key,
            )

        return connection, invitation

    async def receive_invitation(
        self,
        invitation: ConnectionInvitation,
        auto_accept: bool = None,
        alias: str = None,
        mediation_id: str = None,
        mediation_record: MediationRecord = None,
    ) -> ConnRecord:
        """
        Create a new connection record to track a received invitation.

        Args:
            invitation: The `ConnectionInvitation` to store
            auto_accept: set to auto-accept the invitation (None to use config)
            alias: optional alias to set on the record

        Returns:
            The new `ConnRecord` instance

        """
        if not invitation.did:
            if not invitation.recipient_keys:
                raise ConnectionManagerError("Invitation must contain recipient key(s)")
            if not invitation.endpoint:
                raise ConnectionManagerError("Invitation must contain an endpoint")
        accept = (
            ConnRecord.ACCEPT_AUTO
            if (
                auto_accept
                or (
                    auto_accept is None
                    and self._session.settings.get("debug.auto_accept_invites")
                )
            )
            else ConnRecord.ACCEPT_MANUAL
        )
        # Create connection record
        connection = ConnRecord(
            invitation_key=invitation.recipient_keys[0],
            their_label=invitation.label,
            their_role=ConnRecord.Role.RESPONDER.rfc160,
            state=ConnRecord.State.INVITATION.rfc160,
            accept=accept,
            alias=alias,
        )

        await connection.save(
            self._session,
            reason="Created new connection record from invitation",
            log_params={"invitation": invitation, "their_label": invitation.label},
        )

        # Save the invitation for later processing
        await connection.attach_invitation(self._session, invitation)

        if connection.accept == ConnRecord.ACCEPT_AUTO:
            request = await self.create_request(connection, mediation_id=mediation_id)
            responder = self._session.inject(BaseResponder, required=False)
            if responder:
                await responder.send(request, connection_id=connection.connection_id)
                # refetch connection for accurate state
                connection = await ConnRecord.retrieve_by_id(
                    self._session, connection.connection_id
                )
        else:
            self._logger.debug("Connection invitation will await acceptance")
        return connection

    async def create_request(
        self,
        connection: ConnRecord,
        my_label: str = None,
        my_endpoint: str = None,
        mediation_id: str = None,
    ) -> ConnectionRequest:
        """
        Create a new connection request for a previously-received invitation.

        Args:
            connection: The `ConnRecord` representing the invitation to accept
            my_label: My label
            my_endpoint: My endpoint

        Returns:
            A new `ConnectionRequest` message to send to the other agent

        """

        # Mediation setup
        keylist_updates = None
        mediation_record = await self.mediation_record_if_id(mediation_id)
        mediation_mgr = MediationManager(self._session)

        my_info = None
        wallet = self._session.inject(BaseWallet)
        if connection.my_did:
            my_info = await wallet.get_local_did(connection.my_did)
        else:
            # Create new DID for connection
            my_info = await wallet.create_local_did()
            connection.my_did = my_info.did
            keylist_updates = await mediation_mgr.add_key(
                my_info.verkey, keylist_updates
            )

        # Create connection request message
        if my_endpoint:
            my_endpoints = [my_endpoint]
        else:
            my_endpoints = []
            default_endpoint = self._session.settings.get("default_endpoint")
            if default_endpoint:
                my_endpoints.append(default_endpoint)
            my_endpoints.extend(self._session.settings.get("additional_endpoints", []))

        did_doc = await self.create_did_document(
            my_info,
            connection.inbound_connection_id,
            my_endpoints,
            mediation_record=mediation_record,
        )

        if not my_label:
            my_label = self._session.settings.get("default_label")
        request = ConnectionRequest(
            label=my_label,
            connection=ConnectionDetail(did=connection.my_did, did_doc=did_doc),
        )

        # Update connection state
        connection.request_id = request._id
        connection.state = ConnRecord.State.REQUEST.rfc160

        await connection.save(self._session, reason="Created connection request")

        # Multitenancy: add routing for key to handle inbound messages using relay
        multitenant_enabled = self._session.settings.get("multitenant.enabled")
        wallet_id = self._session.settings.get("wallet.id")
        if multitenant_enabled and wallet_id:
            multitenant_mgr = self._session.inject(MultitenantManager)
            await multitenant_mgr.add_wallet_route(
                wallet_id=wallet_id,
                recipient_key=my_info.verkey,
            )

        # Notify mediator of keylist changes
        if (
            keylist_updates
            and mediation_record
            and self._session.settings.get(
                "mediation.auto_send_keylist_update_in_requests"
            )
        ):
            # send a update keylist message with new recipient keys.
            responder = self._session.inject(BaseResponder, required=False)
            await responder.send(
                keylist_updates, connection_id=mediation_record.connection_id
            )

        return request

    async def receive_request(
        self,
        request: ConnectionRequest,
        receipt: MessageReceipt,
        mediation_id: str = None,
    ) -> ConnRecord:
        """
        Receive and store a connection request.

        Args:
            request: The `ConnectionRequest` to accept
            receipt: The message receipt

        Returns:
            The new or updated `ConnRecord` instance

        """
        ConnRecord.log_state(
            self._session, "Receiving connection request", {"request": request}
        )

        mediation_mgr = MediationManager(self._session)
        keylist_updates = None
        connection = None
        connection_key = None
        my_info = None

        # Determine what key will need to sign the response
        if receipt.recipient_did_public:
            wallet = self._session.inject(BaseWallet)
            my_info = await wallet.get_local_did(receipt.recipient_did)
            connection_key = my_info.verkey
        else:
            connection_key = receipt.recipient_verkey
            try:
                connection = await ConnRecord.retrieve_by_invitation_key(
                    session=self._session,
                    invitation_key=connection_key,
                    their_role=ConnRecord.Role.REQUESTER.rfc160,
                )
            except StorageNotFoundError:
                raise ConnectionManagerError(
                    "No invitation found for pairwise connection"
                )

        invitation = None
        if connection:
            invitation = await connection.retrieve_invitation(self._session)
            connection_key = connection.invitation_key
            ConnRecord.log_state(
                self._session, "Found invitation", {"invitation": invitation}
            )

            if connection.is_multiuse_invitation:
                wallet = self._session.inject(BaseWallet)
                my_info = await wallet.create_local_did()
                keylist_updates = await mediation_mgr.add_key(
                    my_info.verkey, keylist_updates
                )

                new_connection = ConnRecord(
                    invitation_key=connection_key,
                    my_did=my_info.did,
                    state=ConnRecord.State.INVITATION.rfc160,
                    accept=connection.accept,
                    their_role=connection.their_role,
                )

                await new_connection.save(
                    self._session,
                    reason="Received connection request from multi-use invitation DID",
                )
                connection = new_connection
            else:
                # remove key from mediator keylist
                keylist_updates = await mediation_mgr.remove_key(
                    connection_key, keylist_updates
                )
        conn_did_doc = request.connection.did_doc
        if not conn_did_doc:
            raise ConnectionManagerError(
                "No DIDDoc provided; cannot connect to public DID"
            )
        if request.connection.did != conn_did_doc.did:
            raise ConnectionManagerError(
                "Connection DID does not match DIDDoc id",
                error_code=ProblemReportReason.REQUEST_NOT_ACCEPTED,
            )
        await self.store_did_document(conn_did_doc)

        if connection:
            connection.their_label = request.label
            connection.their_did = request.connection.did
            connection.state = ConnRecord.State.REQUEST.rfc160
            await connection.save(
                self._session, reason="Received connection request from invitation"
            )
        elif not self._session.settings.get("public_invites"):
            raise ConnectionManagerError("Public invitations are not enabled")
        else:  # request from public did
            my_info = await wallet.create_local_did()
            # send a update keylist message with new recipient keys.
            keylist_updates = await mediation_mgr.add_key(
                my_info.verkey, keylist_updates
            )

            connection = ConnRecord(
                invitation_key=connection_key,
                my_did=my_info.did,
                their_role=ConnRecord.Role.RESPONDER.rfc160,
                their_did=request.connection.did,
                their_label=request.label,
                state=ConnRecord.State.REQUEST.rfc160,
            )
            if self._session.settings.get("debug.auto_accept_requests"):
                connection.accept = ConnRecord.ACCEPT_AUTO

            await connection.save(
                self._session, reason="Received connection request from public DID"
            )

        # Attach the connection request so it can be found and responded to
        await connection.attach_request(self._session, request)

        # Multitenancy: add routing for key to handle inbound messages using relay
        # MTODO: Key could already be registered.
        multitenant_enabled = self._session.settings.get("multitenant.enabled")
        wallet_id = self._session.settings.get("wallet.id")
        if my_info and multitenant_enabled and wallet_id:
            multitenant_mgr = self._session.inject(MultitenantManager)
            await multitenant_mgr.add_wallet_route(
                wallet_id=wallet_id,
                recipient_key=my_info.verkey,
            )

        # Send keylist updates to mediator
        mediation_record = await self.mediation_record_if_id(mediation_id)
        if (
            keylist_updates
            and mediation_record
            and self._session.settings.get(
                "mediation.auto_send_keylist_update_in_requests"
            )
        ):
<<<<<<< HEAD
            mediation_record = await MediationRecord.retrieve_by_id(
                self._session, mediation_id
            )
            if mediation_record.state != MediationRecord.STATE_GRANTED:
                raise ConnectionManagerError(
                    "Mediation is not granted for mediation identified by "
                    f"{mediation_record.mediation_id}"
                )

=======
>>>>>>> b9c59da5
            responder = self._session.inject(BaseResponder, required=False)
            await responder.send(
                keylist_updates, connection_id=mediation_record.connection_id
            )

        if connection.accept == ConnRecord.ACCEPT_AUTO:
            response = await self.create_response(connection, mediation_id=mediation_id)
            responder = self._session.inject(BaseResponder, required=False)
            if responder:
                await responder.send_reply(
                    response, connection_id=connection.connection_id
                )
                # refetch connection for accurate state
                connection = await ConnRecord.retrieve_by_id(
                    self._session, connection.connection_id
                )
        else:
            self._logger.debug("Connection request will await acceptance")

        return connection

    async def create_response(
        self,
        connection: ConnRecord,
        my_endpoint: str = None,
        mediation_id: str = None,
    ) -> ConnectionResponse:
        """
        Create a connection response for a received connection request.

        Args:
            connection: The `ConnRecord` with a pending connection request
            my_endpoint: The endpoint I can be reached at
            mediation_id: The record id for mediation that contains routing_keys and
            service endpoint
        Returns:
            A tuple of the updated `ConnRecord` new `ConnectionResponse` message

        """
        ConnRecord.log_state(
            self._session,
            "Creating connection response",
            {"connection_id": connection.connection_id},
        )

        mediation_mgr = MediationManager(self._session)
        keylist_updates = None
        mediation_record = await self.mediation_record_if_id(mediation_id)

        if ConnRecord.State.get(connection.state) not in (
            ConnRecord.State.REQUEST,
            ConnRecord.State.RESPONSE,
        ):
            raise ConnectionManagerError(
                "Connection is not in the request or response state"
            )

        request = await connection.retrieve_request(self._session)
        wallet = self._session.inject(BaseWallet)
        if connection.my_did:
            my_info = await wallet.get_local_did(connection.my_did)
        else:
            my_info = await wallet.create_local_did()
            connection.my_did = my_info.did
            keylist_updates = await mediation_mgr.add_key(
                my_info.verkey, keylist_updates
            )

        # Create connection response message
        if my_endpoint:
            my_endpoints = [my_endpoint]
        else:
            my_endpoints = []
            default_endpoint = self._session.settings.get("default_endpoint")
            if default_endpoint:
                my_endpoints.append(default_endpoint)
            my_endpoints.extend(self._session.settings.get("additional_endpoints", []))

        did_doc = await self.create_did_document(
            my_info, connection.inbound_connection_id, my_endpoints, mediation_record
        )

        response = ConnectionResponse(
            connection=ConnectionDetail(did=my_info.did, did_doc=did_doc)
        )

        # Assign thread information
        response.assign_thread_from(request)
        response.assign_trace_from(request)
        # Sign connection field using the invitation key
        wallet = self._session.inject(BaseWallet)
        await response.sign_field("connection", connection.invitation_key, wallet)

        # Update connection state
        connection.state = ConnRecord.State.RESPONSE.rfc160

        await connection.save(
            self._session,
            reason="Created connection response",
            log_params={"response": response},
        )

        # Multitenancy: add routing for key to handle inbound messages using relay
        multitenant_enabled = self._session.settings.get("multitenant.enabled")
        wallet_id = self._session.settings.get("wallet.id")
        if multitenant_enabled and wallet_id:
            multitenant_mgr = self._session.inject(MultitenantManager)
            await multitenant_mgr.add_wallet_route(
                wallet_id=wallet_id,
                recipient_key=my_info.verkey,
            )

        # Update mediator if necessary
        if keylist_updates and mediation_record:
            responder = self._session.inject(BaseResponder, required=False)
            await responder.send(
                keylist_updates, connection_id=mediation_record.connection_id
            )

        return response

    async def accept_response(
        self, response: ConnectionResponse, receipt: MessageReceipt
    ) -> ConnRecord:
        """
        Accept a connection response.

        Process a ConnectionResponse message by looking up
        the connection request and setting up the pairwise connection.

        Args:
            response: The `ConnectionResponse` to accept
            receipt: The message receipt

        Returns:
            The updated `ConnRecord` representing the connection

        Raises:
            ConnectionManagerError: If there is no DID associated with the
                connection response
            ConnectionManagerError: If the corresponding connection is not
                at the request or response stage

        """

        connection = None
        if response._thread:
            # identify the request by the thread ID
            try:
                connection = await ConnRecord.retrieve_by_request_id(
                    self._session, response._thread_id
                )
            except StorageNotFoundError:
                pass

        if not connection and receipt.sender_did:
            # identify connection by the DID they used for us
            try:
                connection = await ConnRecord.retrieve_by_did(
                    self._session, receipt.sender_did, receipt.recipient_did
                )
            except StorageNotFoundError:
                pass

        if not connection:
            raise ConnectionManagerError(
                "No corresponding connection request found",
                error_code=ProblemReportReason.RESPONSE_NOT_ACCEPTED,
            )

        if ConnRecord.State.get(connection.state) not in (
            ConnRecord.State.REQUEST,
            ConnRecord.State.RESPONSE,
        ):
            raise ConnectionManagerError(
                f"Cannot accept connection response for connection"
                f" in state: {connection.state}"
            )

        their_did = response.connection.did
        conn_did_doc = response.connection.did_doc
        if not conn_did_doc:
            raise ConnectionManagerError(
                "No DIDDoc provided; cannot connect to public DID"
            )
        if their_did != conn_did_doc.did:
            raise ConnectionManagerError("Connection DID does not match DIDDoc id")
        await self.store_did_document(conn_did_doc)

        connection.their_did = their_did
        connection.state = ConnRecord.State.RESPONSE.rfc160

        await connection.save(self._session, reason="Accepted connection response")

        return connection

    async def create_static_connection(
        self,
        my_did: str = None,
        my_seed: str = None,
        their_did: str = None,
        their_seed: str = None,
        their_verkey: str = None,
        their_endpoint: str = None,
        their_label: str = None,
        alias: str = None,
    ) -> (DIDInfo, DIDInfo, ConnRecord):
        """
        Register a new static connection (for use by the test suite).

        Args:
            my_did: override the DID used in the connection
            my_seed: provide a seed used to generate our DID and keys
            their_did: provide the DID used by the other party
            their_seed: provide a seed used to generate their DID and keys
            their_verkey: provide the verkey used by the other party
            their_endpoint: their URL endpoint for routing messages
            alias: an alias for this connection record

        Returns:
            Tuple: my DIDInfo, their DIDInfo, new `ConnRecord` instance

        """
        wallet = self._session.inject(BaseWallet)

        # seed and DID optional
        my_info = await wallet.create_local_did(my_seed, my_did)

        # must provide their DID and verkey if the seed is not known
        if (not their_did or not their_verkey) and not their_seed:
            raise ConnectionManagerError(
                "Either a verkey or seed must be provided for the other party"
            )
        if not their_did:
            their_did = seed_to_did(their_seed)
        if not their_verkey:
            their_verkey_bin, _ = create_keypair(their_seed.encode())
            their_verkey = bytes_to_b58(their_verkey_bin)
        their_info = DIDInfo(their_did, their_verkey, {})

        # Create connection record
        connection = ConnRecord(
            invitation_mode=ConnRecord.INVITATION_MODE_STATIC,
            my_did=my_info.did,
            their_did=their_info.did,
            their_label=their_label,
            state=ConnRecord.State.COMPLETED.rfc160,
            alias=alias,
        )
        await connection.save(self._session, reason="Created new static connection")

        # Synthesize their DID doc
        did_doc = await self.create_did_document(their_info, None, [their_endpoint])
        await self.store_did_document(did_doc)

        return my_info, their_info, connection

    async def find_connection(
        self,
        their_did: str,
        my_did: str = None,
        my_verkey: str = None,
        auto_complete=False,
    ) -> ConnRecord:
        """
        Look up existing connection information for a sender verkey.

        Args:
            their_did: Their DID
            my_did: My DID
            my_verkey: My verkey
            auto_complete: Should this connection automatically be promoted to active

        Returns:
            The located `ConnRecord`, if any

        """
        # self._log_state(
        #    "Finding connection",
        #    {"their_did": their_did, "my_did": my_did, "my_verkey": my_verkey},
        # )
        connection = None
        if their_did:
            try:
                connection = await ConnRecord.retrieve_by_did(
                    self._session, their_did, my_did
                )
            except StorageNotFoundError:
                pass

        if (
            connection
            and ConnRecord.State.get(connection.state) is ConnRecord.State.RESPONSE
            and auto_complete
        ):
            connection.state = ConnRecord.State.COMPLETED.rfc160
            await connection.save(self._session, reason="Connection promoted to active")

        if not connection and my_verkey:
            try:
                connection = await ConnRecord.retrieve_by_invitation_key(
                    self._session,
                    my_verkey,
                    their_role=ConnRecord.Role.REQUESTER.rfc160,
                )
            except StorageError:
                pass

        return connection

    async def find_inbound_connection(self, receipt: MessageReceipt) -> ConnRecord:
        """
        Deserialize an incoming message and further populate the request context.

        Args:
            receipt: The message receipt

        Returns:
            The `ConnRecord` associated with the expanded message, if any

        """

        cache_key = None
        connection = None
        resolved = False

        if receipt.sender_verkey and receipt.recipient_verkey:
            cache_key = (
                f"connection_by_verkey::{receipt.sender_verkey}"
                f"::{receipt.recipient_verkey}"
            )
            cache = self._session.inject(BaseCache, required=False)
            if cache:
                async with cache.acquire(cache_key) as entry:
                    if entry.result:
                        cached = entry.result
                        receipt.sender_did = cached["sender_did"]
                        receipt.recipient_did_public = cached["recipient_did_public"]
                        receipt.recipient_did = cached["recipient_did"]
                        connection = await ConnRecord.retrieve_by_id(
                            self._session, cached["id"]
                        )
                    else:
                        connection = await self.resolve_inbound_connection(receipt)
                        if connection:
                            cache_val = {
                                "id": connection.connection_id,
                                "sender_did": receipt.sender_did,
                                "recipient_did": receipt.recipient_did,
                                "recipient_did_public": receipt.recipient_did_public,
                            }
                            await entry.set_result(cache_val, 3600)
                        resolved = True

        if not connection and not resolved:
            connection = await self.resolve_inbound_connection(receipt)
        return connection

    async def resolve_inbound_connection(self, receipt: MessageReceipt) -> ConnRecord:
        """
        Populate the receipt DID information and find the related `ConnRecord`.

        Args:
            receipt: The message receipt

        Returns:
            The `ConnRecord` associated with the expanded message, if any

        """

        if receipt.sender_verkey:
            try:
                receipt.sender_did = await self.find_did_for_key(receipt.sender_verkey)
            except StorageNotFoundError:
                self._logger.warning(
                    "No corresponding DID found for sender verkey: %s",
                    receipt.sender_verkey,
                )

        if receipt.recipient_verkey:
            try:
                wallet = self._session.inject(BaseWallet)
                my_info = await wallet.get_local_did_for_verkey(
                    receipt.recipient_verkey
                )
                receipt.recipient_did = my_info.did
                if "public" in my_info.metadata and my_info.metadata["public"] is True:
                    receipt.recipient_did_public = True
            except InjectionError:
                self._logger.warning(
                    "Cannot resolve recipient verkey, no wallet defined by "
                    "context: %s",
                    receipt.recipient_verkey,
                )
            except WalletNotFoundError:
                self._logger.warning(
                    "No corresponding DID found for recipient verkey: %s",
                    receipt.recipient_verkey,
                )

        return await self.find_connection(
            receipt.sender_did, receipt.recipient_did, receipt.recipient_verkey, True
        )

    async def create_did_document(
        self,
        did_info: DIDInfo,
        inbound_connection_id: str = None,
        svc_endpoints: Sequence[str] = None,
        mediation_record: MediationRecord = None,
    ) -> DIDDoc:
        """Create our DID document for a given DID.

        Args:
            did_info: The DID information (DID and verkey) used in the connection
            inbound_connection_id: The ID of the inbound routing connection to use
            svc_endpoints: Custom endpoints for the DID Document
            mediation_record: The record for mediation that contains routing_keys and
            service endpoint

        Returns:
            The prepared `DIDDoc` instance

        """

        did_doc = DIDDoc(did=did_info.did)
        did_controller = did_info.did
        did_key = did_info.verkey
        pk = PublicKey(
            did_info.did,
            "1",
            did_key,
            PublicKeyType.ED25519_SIG_2018,
            did_controller,
            True,
        )
        did_doc.set(pk)

        router_id = inbound_connection_id
        routing_keys = []
        router_idx = 1
        while router_id:
            # look up routing connection information
            router = await ConnRecord.retrieve_by_id(self._session, router_id)
            if ConnRecord.State.get(router.state) != ConnRecord.State.COMPLETED:
                raise ConnectionManagerError(
                    f"Router connection not active: {router_id}"
                )
            routing_doc, _ = await self.fetch_did_document(router.their_did)
            if not routing_doc.service:
                raise ConnectionManagerError(
                    f"No services defined by routing DIDDoc: {router_id}"
                )
            for service in routing_doc.service.values():
                if not service.endpoint:
                    raise ConnectionManagerError(
                        "Routing DIDDoc service has no service endpoint"
                    )
                if not service.recip_keys:
                    raise ConnectionManagerError(
                        "Routing DIDDoc service has no recipient key(s)"
                    )
                rk = PublicKey(
                    did_info.did,
                    f"routing-{router_idx}",
                    service.recip_keys[0].value,
                    PublicKeyType.ED25519_SIG_2018,
                    did_controller,
                    True,
                )
                routing_keys.append(rk)
                svc_endpoints = [service.endpoint]
                break
            router_id = router.inbound_connection_id

        if mediation_record:
            routing_keys = [
                PublicKey(
                    did_info.did,  # TODO: get correct controller did_info
                    f"routing-{idx}",
                    key,
                    PublicKeyType.ED25519_SIG_2018,
                    did_controller,  # TODO: get correct controller did_info
                    True,  # TODO: should this be true?
                )
                for idx, key in enumerate(mediation_record.routing_keys)
            ]
            svc_endpoints = [mediation_record.endpoint]

        for endpoint_index, svc_endpoint in enumerate(svc_endpoints or []):
            endpoint_ident = "indy" if endpoint_index == 0 else f"indy{endpoint_index}"
            service = Service(
                did_info.did,
                endpoint_ident,
                "IndyAgent",
                [pk],
                routing_keys,
                svc_endpoint,
            )
            did_doc.set(service)

        return did_doc

    async def fetch_did_document(self, did: str) -> Tuple[DIDDoc, StorageRecord]:
        """Retrieve a DID Document for a given DID.

        Args:
            did: The DID to search for
        """
        storage = self._session.inject(BaseStorage)
        record = await storage.find_record(self.RECORD_TYPE_DID_DOC, {"did": did})
        return DIDDoc.from_json(record.value), record

    async def store_did_document(self, did_doc: DIDDoc):
        """Store a DID document.

        Args:
            did_doc: The `DIDDoc` instance to be persisted
        """
        assert did_doc.did
        storage: BaseStorage = self._session.inject(BaseStorage)
        try:
            stored_doc, record = await self.fetch_did_document(did_doc.did)
        except StorageNotFoundError:
            record = StorageRecord(
                self.RECORD_TYPE_DID_DOC, did_doc.to_json(), {"did": did_doc.did}
            )
            await storage.add_record(record)
        else:
            await storage.update_record(record, did_doc.to_json(), {"did": did_doc.did})
        await self.remove_keys_for_did(did_doc.did)
        for key in did_doc.pubkey.values():
            if key.controller == did_doc.did:
                await self.add_key_for_did(did_doc.did, key.value)

    async def add_key_for_did(self, did: str, key: str):
        """Store a verkey for lookup against a DID.

        Args:
            did: The DID to associate with this key
            key: The verkey to be added
        """
        record = StorageRecord(self.RECORD_TYPE_DID_KEY, key, {"did": did, "key": key})
        storage = self._session.inject(BaseStorage)
        await storage.add_record(record)

    async def find_did_for_key(self, key: str) -> str:
        """Find the DID previously associated with a key.

        Args:
            key: The verkey to look up
        """
        storage = self._session.inject(BaseStorage)
        record = await storage.find_record(self.RECORD_TYPE_DID_KEY, {"key": key})
        return record.tags["did"]

    async def remove_keys_for_did(self, did: str):
        """Remove all keys associated with a DID.

        Args:
            did: The DID to remove keys for
        """
        storage = self._session.inject(BaseStorage)
        await storage.delete_all_records(self.RECORD_TYPE_DID_KEY, {"did": did})

    async def get_connection_targets(
        self, *, connection_id: str = None, connection: ConnRecord = None
    ):
        """Create a connection target from a `ConnRecord`.

        Args:
            connection_id: The connection ID to search for
            connection: The connection record itself, if already available
        """
        if not connection_id:
            connection_id = connection.connection_id
        cache = self._session.inject(BaseCache, required=False)
        cache_key = f"connection_target::{connection_id}"
        if cache:
            async with cache.acquire(cache_key) as entry:
                if entry.result:
                    targets = [
                        ConnectionTarget.deserialize(row) for row in entry.result
                    ]
                else:
                    if not connection:
                        connection = await ConnRecord.retrieve_by_id(
                            self._session, connection_id
                        )
                    targets = await self.fetch_connection_targets(connection)
                    await entry.set_result([row.serialize() for row in targets], 3600)
        else:
            targets = await self.fetch_connection_targets(connection)
        return targets

    async def fetch_connection_targets(
        self, connection: ConnRecord
    ) -> Sequence[ConnectionTarget]:
        """Get a list of connection target from a `ConnRecord`.

        Args:
            connection: The connection record (with associated `DIDDoc`)
                used to generate the connection target
        """

        if not connection.my_did:
            self._logger.debug("No local DID associated with connection")
            return None

        wallet = self._session.inject(BaseWallet)
        my_info = await wallet.get_local_did(connection.my_did)
        results = None

        if (
            ConnRecord.State.get(connection.state)
            in (ConnRecord.State.INVITATION, ConnRecord.State.REQUEST)
            and ConnRecord.Role.get(connection.their_role) is ConnRecord.Role.RESPONDER
        ):
            invitation = await connection.retrieve_invitation(self._session)
            if isinstance(invitation, ConnectionInvitation):  # conn protocol invitation
                if invitation.did:
                    # populate recipient keys and endpoint from the ledger
                    ledger = self._session.inject(BaseLedger, required=False)
                    if not ledger:
                        raise ConnectionManagerError(
                            "Cannot resolve DID without ledger instance"
                        )
                    async with ledger:
                        endpoint = await ledger.get_endpoint_for_did(invitation.did)
                        recipient_keys = [await ledger.get_key_for_did(invitation.did)]
                        routing_keys = []
                else:
                    endpoint = invitation.endpoint
                    recipient_keys = invitation.recipient_keys
                    routing_keys = invitation.routing_keys
            else:  # out-of-band invitation
                if invitation.service_dids:
                    # populate recipient keys and endpoint from the ledger
                    ledger = self._session.inject(BaseLedger, required=False)
                    if not ledger:
                        raise ConnectionManagerError(
                            "Cannot resolve DID without ledger instance"
                        )
                    async with ledger:
                        endpoint = await ledger.get_endpoint_for_did(
                            invitation.service_dids[0]
                        )
                        recipient_keys = [
                            await ledger.get_key_for_did(invitation.service_dids[0])
                        ]
                        routing_keys = []
                else:
                    endpoint = invitation.service_blocks[0].service_endpoint
                    recipient_keys = [
                        did_key_to_naked(k)
                        for k in invitation.service_blocks[0].recipient_keys
                    ]
                    routing_keys = [
                        did_key_to_naked(k)
                        for k in invitation.service_blocks[0].routing_keys
                    ]

            results = [
                ConnectionTarget(
                    did=connection.their_did,
                    endpoint=endpoint,
                    label=invitation.label,
                    recipient_keys=recipient_keys,
                    routing_keys=routing_keys,
                    sender_key=my_info.verkey,
                )
            ]
        else:
            if not connection.their_did:
                self._logger.debug("No target DID associated with connection")
                return None

            did_doc, _ = await self.fetch_did_document(connection.their_did)
            results = self.diddoc_connection_targets(
                did_doc, my_info.verkey, connection.their_label
            )

        return results

    def diddoc_connection_targets(
        self, doc: DIDDoc, sender_verkey: str, their_label: str = None
    ) -> Sequence[ConnectionTarget]:
        """Get a list of connection targets from a DID Document.

        Args:
            doc: The DID Document to create the target from
            sender_verkey: The verkey we are using
            their_label: The connection label they are using
        """

        if not doc:
            raise ConnectionManagerError("No DIDDoc provided for connection target")
        if not doc.did:
            raise ConnectionManagerError("DIDDoc has no DID")
        if not doc.service:
            raise ConnectionManagerError("No services defined by DIDDoc")

        targets = []
        for service in doc.service.values():
            if service.recip_keys:
                targets.append(
                    ConnectionTarget(
                        did=doc.did,
                        endpoint=service.endpoint,
                        label=their_label,
                        recipient_keys=[
                            key.value for key in (service.recip_keys or ())
                        ],
                        routing_keys=[
                            key.value for key in (service.routing_keys or ())
                        ],
                        sender_key=sender_verkey,
                    )
                )
        return targets

    async def establish_inbound(
        self,
        connection: ConnRecord,
        inbound_connection_id: str,
        outbound_handler: Coroutine,
    ) -> str:
        """Assign the inbound routing connection for a connection record.

        Returns: the current routing state (request or done)

        """

        # The connection must have a verkey, but in the case of a received
        # invitation we might not have created one yet
        wallet = self._session.inject(BaseWallet)
        if connection.my_did:
            my_info = await wallet.get_local_did(connection.my_did)
        else:
            # Create new DID for connection
            my_info = await wallet.create_local_did()
            connection.my_did = my_info.did

        try:
            router = await ConnRecord.retrieve_by_id(
                self._session, inbound_connection_id
            )
        except StorageNotFoundError:
            raise ConnectionManagerError(
                f"Routing connection not found: {inbound_connection_id}"
            )
        if not router.is_ready:
            raise ConnectionManagerError(
                f"Routing connection is not ready: {inbound_connection_id}"
            )
        connection.inbound_connection_id = inbound_connection_id

        route_mgr = RoutingManager(self._session)

        await route_mgr.send_create_route(
            inbound_connection_id, my_info.verkey, outbound_handler
        )
        connection.routing_state = ConnRecord.ROUTING_STATE_REQUEST
        await connection.save(self._session)
        return connection.routing_state

    async def update_inbound(
        self, inbound_connection_id: str, recip_verkey: str, routing_state: str
    ):
        """Activate connections once a route has been established.

        Looks up pending connections associated with the inbound routing
        connection and marks the routing as complete.
        """
        conns = await ConnRecord.query(
            self._session, {"inbound_connection_id": inbound_connection_id}
        )
        wallet = self._session.inject(BaseWallet)

        for connection in conns:
            # check the recipient key
            if not connection.my_did:
                continue
            conn_info = await wallet.get_local_did(connection.my_did)
            if conn_info.verkey == recip_verkey:
                connection.routing_state = routing_state
                await connection.save(self._session)<|MERGE_RESOLUTION|>--- conflicted
+++ resolved
@@ -567,18 +567,6 @@
                 "mediation.auto_send_keylist_update_in_requests"
             )
         ):
-<<<<<<< HEAD
-            mediation_record = await MediationRecord.retrieve_by_id(
-                self._session, mediation_id
-            )
-            if mediation_record.state != MediationRecord.STATE_GRANTED:
-                raise ConnectionManagerError(
-                    "Mediation is not granted for mediation identified by "
-                    f"{mediation_record.mediation_id}"
-                )
-
-=======
->>>>>>> b9c59da5
             responder = self._session.inject(BaseResponder, required=False)
             await responder.send(
                 keylist_updates, connection_id=mediation_record.connection_id
