--- conflicted
+++ resolved
@@ -171,8 +171,7 @@
 
 First though we need to register a schema and credential definition.  Find this code:
 
-<<<<<<< HEAD
-```
+``` python
         # TODO: Create schema
         # acme_schema_name = "employee id schema"
         # acme_schema_attrs = ["employee_id", "name", "date", "position"]
@@ -180,27 +179,6 @@
             the_agent=agent,
             # schema_name=acme_schema_name,
             # schema_attrs=acme_schema_attrs,
-=======
-``` python
-        with log_timer("Publish schema and cred def duration:"):
-            pass
-            # TODO define schema
-            # version = format(
-            #     "%d.%d.%d"
-            #     % (
-            #         random.randint(1, 101),
-            #         random.randint(1, 101),
-            #         random.randint(1, 101),
-            #     )
-            # )
-            # (schema_id, cred_def_id) = await agent.register_schema_and_creddef(
-            #     "employee id schema",
-            #     version,
-            #     ["employee_id", "name", "date", "position"],
-            #     support_revocation=False,
-            #     revocation_registry_size=TAILS_FILE_COUNT,
-            # )
->>>>>>> 9f21c527
 ```
 
 ... and just remove the ```TODO ```, then uncommment the rest.  Easy, no?
