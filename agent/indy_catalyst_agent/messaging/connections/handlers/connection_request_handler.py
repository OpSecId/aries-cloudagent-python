--- conflicted
+++ resolved
@@ -6,11 +6,7 @@
 
 
 class ConnectionRequestHandler(BaseHandler):
-<<<<<<< HEAD
-    """ """
-=======
     """Handler class for connection requests."""
->>>>>>> 3486077d
 
     async def handle(self, context: RequestContext, responder: BaseResponder):
         """
